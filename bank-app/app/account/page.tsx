<<<<<<< HEAD
"use client"
import { useSession } from '../context/sessionContext';
import { useRouter } from 'next/navigation';
=======
"use client";

import { useSession } from '../context/sessionContext';
import { useRouter } from 'next/navigation';
import { useEffect } from 'react';
import { useState } from "react";
import Head from '@/components/header';
import Sidebar from '@/components/sidebar';

interface Account {
  type: "Checking" | "Savings" | "Business";
  balance: number;
  transactions: { date: string; type: string; amount: number }[];
}
>>>>>>> 1ccec2ae

const AccountPage = () => {
  const { isLoggedIn } = useSession();
  const router = useRouter();
  const [accounts, setAccounts] = useState<Account[]>([
    { type: "Checking", balance: 1200, transactions: [] },
    { type: "Savings", balance: 5000, transactions: [] },
    { type: "Business", balance: 15000, transactions: [] },]);
    const [loading, setLoading] = useState(true); // Add a loading state

    useEffect(() => {
      if (!isLoggedIn) {
        router.replace("/login");
      } else {
        setLoading(false); // Authentication check is done
      }
    }, [isLoggedIn, router]);

    if (loading) {
      return <div className="flex items-center justify-center h-screen">Loading...</div>;
    }
  

  return (
    <div className="min-h-screen flex flex-col items-center justify-center p-20">
      <Head />
      <h1 className="text-5xl font-bold mt-10">Welcome User (get name from DID)</h1>
      <div className='flex flex-row items-center justify-center gap-20'>
        <div className="max-w mx-auto mt-10 p-6 bg-[var(--maroon)] shadow-lg rounded-lg">
          <h1 className="text-2xl font-bold text-center mb-4">Your Accounts</h1>

          {accounts.map((account, index) => (
            <div key={index} className="mb-6 p-4 border rounded-lg bg-gray-100">
              <h2 className="text-xl font-semibold text-black">{account.type} Account</h2>
              <p className="text-lg font-bold text-green-600">Balance: ${account.balance.toFixed(2)}</p>

              <h3 className="mt-3 font-semibold text-black">Transaction History</h3>
              {account.transactions.length > 0 ? (
                <ul className="mt-2">
                  {account.transactions.map((txn, i) => (
                    <li key={i} className="text-sm">
                      {txn.date} - {txn.type}: ${txn.amount.toFixed(2)}
                    </li>
                  ))}
                </ul>
              ) : (
              <p className="text-sm text-gray-500">No transactions yet.</p>
              )}
            </div>
          ))}
        </div>
        <div>
          <div className='bg-[var(--maroon)] text-white p-4 rounded-lg mt-6'>
            <h2 className="text-2xl font-bold mt-10">Transfer Funds</h2>
            <button onClick={() => router.push("/transaction")} className="bg-[var(--maroon)] text-white py-2 px-4 rounded-lg mt-2">transaction</button>
          </div>
          <div className='bg-[var(--maroon)] text-white p-4 rounded-lg mt-6'>
            <h2 className="text-2xl font-bold mt-10">Personal Info</h2>
            <p className="mt-2">Name: User Name</p>
            <p>Email: user email </p>
            <p>Phone: user phone</p>
            <p>Address: user address</p>
            <p>information gotten from the DID to show that the website is processing it correctly</p> 
          </div>
        </div>
      </div>
      <Sidebar />
    </div>
  );
};

export default AccountPage;
<|MERGE_RESOLUTION|>--- conflicted
+++ resolved
@@ -1,92 +1,86 @@
-<<<<<<< HEAD
-"use client"
-import { useSession } from '../context/sessionContext';
-import { useRouter } from 'next/navigation';
-=======
-"use client";
-
-import { useSession } from '../context/sessionContext';
-import { useRouter } from 'next/navigation';
-import { useEffect } from 'react';
-import { useState } from "react";
-import Head from '@/components/header';
-import Sidebar from '@/components/sidebar';
-
-interface Account {
-  type: "Checking" | "Savings" | "Business";
-  balance: number;
-  transactions: { date: string; type: string; amount: number }[];
-}
->>>>>>> 1ccec2ae
-
-const AccountPage = () => {
-  const { isLoggedIn } = useSession();
-  const router = useRouter();
-  const [accounts, setAccounts] = useState<Account[]>([
-    { type: "Checking", balance: 1200, transactions: [] },
-    { type: "Savings", balance: 5000, transactions: [] },
-    { type: "Business", balance: 15000, transactions: [] },]);
-    const [loading, setLoading] = useState(true); // Add a loading state
-
-    useEffect(() => {
-      if (!isLoggedIn) {
-        router.replace("/login");
-      } else {
-        setLoading(false); // Authentication check is done
-      }
-    }, [isLoggedIn, router]);
-
-    if (loading) {
-      return <div className="flex items-center justify-center h-screen">Loading...</div>;
-    }
-  
-
-  return (
-    <div className="min-h-screen flex flex-col items-center justify-center p-20">
-      <Head />
-      <h1 className="text-5xl font-bold mt-10">Welcome User (get name from DID)</h1>
-      <div className='flex flex-row items-center justify-center gap-20'>
-        <div className="max-w mx-auto mt-10 p-6 bg-[var(--maroon)] shadow-lg rounded-lg">
-          <h1 className="text-2xl font-bold text-center mb-4">Your Accounts</h1>
-
-          {accounts.map((account, index) => (
-            <div key={index} className="mb-6 p-4 border rounded-lg bg-gray-100">
-              <h2 className="text-xl font-semibold text-black">{account.type} Account</h2>
-              <p className="text-lg font-bold text-green-600">Balance: ${account.balance.toFixed(2)}</p>
-
-              <h3 className="mt-3 font-semibold text-black">Transaction History</h3>
-              {account.transactions.length > 0 ? (
-                <ul className="mt-2">
-                  {account.transactions.map((txn, i) => (
-                    <li key={i} className="text-sm">
-                      {txn.date} - {txn.type}: ${txn.amount.toFixed(2)}
-                    </li>
-                  ))}
-                </ul>
-              ) : (
-              <p className="text-sm text-gray-500">No transactions yet.</p>
-              )}
-            </div>
-          ))}
-        </div>
-        <div>
-          <div className='bg-[var(--maroon)] text-white p-4 rounded-lg mt-6'>
-            <h2 className="text-2xl font-bold mt-10">Transfer Funds</h2>
-            <button onClick={() => router.push("/transaction")} className="bg-[var(--maroon)] text-white py-2 px-4 rounded-lg mt-2">transaction</button>
-          </div>
-          <div className='bg-[var(--maroon)] text-white p-4 rounded-lg mt-6'>
-            <h2 className="text-2xl font-bold mt-10">Personal Info</h2>
-            <p className="mt-2">Name: User Name</p>
-            <p>Email: user email </p>
-            <p>Phone: user phone</p>
-            <p>Address: user address</p>
-            <p>information gotten from the DID to show that the website is processing it correctly</p> 
-          </div>
-        </div>
-      </div>
-      <Sidebar />
-    </div>
-  );
-};
-
-export default AccountPage;
+"use client";
+
+import { useSession } from '../context/sessionContext';
+import { useRouter } from 'next/navigation';
+import { useEffect } from 'react';
+import { useState } from "react";
+import Head from '@/components/header';
+import Sidebar from '@/components/sidebar';
+
+interface Account {
+  type: "Checking" | "Savings" | "Business";
+  balance: number;
+  transactions: { date: string; type: string; amount: number }[];
+}
+
+const AccountPage = () => {
+  const { isLoggedIn } = useSession();
+  const router = useRouter();
+  const [accounts, setAccounts] = useState<Account[]>([
+    { type: "Checking", balance: 1200, transactions: [] },
+    { type: "Savings", balance: 5000, transactions: [] },
+    { type: "Business", balance: 15000, transactions: [] },]);
+    const [loading, setLoading] = useState(true); // Add a loading state
+
+    useEffect(() => {
+      if (!isLoggedIn) {
+        router.replace("/login");
+      } else {
+        setLoading(false); // Authentication check is done
+      }
+    }, [isLoggedIn, router]);
+
+    if (loading) {
+      return <div className="flex items-center justify-center h-screen">Loading...</div>;
+    }
+  
+
+  return (
+    <div className="min-h-screen flex flex-col items-center justify-center p-20">
+      <Head />
+      <h1 className="text-5xl font-bold mt-10">Welcome User (get name from DID)</h1>
+      <div className='flex flex-row items-center justify-center gap-20'>
+        <div className="max-w mx-auto mt-10 p-6 bg-[var(--maroon)] shadow-lg rounded-lg">
+          <h1 className="text-2xl font-bold text-center mb-4">Your Accounts</h1>
+
+          {accounts.map((account, index) => (
+            <div key={index} className="mb-6 p-4 border rounded-lg bg-gray-100">
+              <h2 className="text-xl font-semibold text-black">{account.type} Account</h2>
+              <p className="text-lg font-bold text-green-600">Balance: ${account.balance.toFixed(2)}</p>
+
+              <h3 className="mt-3 font-semibold text-black">Transaction History</h3>
+              {account.transactions.length > 0 ? (
+                <ul className="mt-2">
+                  {account.transactions.map((txn, i) => (
+                    <li key={i} className="text-sm">
+                      {txn.date} - {txn.type}: ${txn.amount.toFixed(2)}
+                    </li>
+                  ))}
+                </ul>
+              ) : (
+              <p className="text-sm text-gray-500">No transactions yet.</p>
+              )}
+            </div>
+          ))}
+        </div>
+        <div>
+          <div className='bg-[var(--maroon)] text-white p-4 rounded-lg mt-6'>
+            <h2 className="text-2xl font-bold mt-10">Transfer Funds</h2>
+            <button onClick={() => router.push("/transaction")} className="bg-[var(--maroon)] text-white py-2 px-4 rounded-lg mt-2">transaction</button>
+          </div>
+          <div className='bg-[var(--maroon)] text-white p-4 rounded-lg mt-6'>
+            <h2 className="text-2xl font-bold mt-10">Personal Info</h2>
+            <p className="mt-2">Name: User Name</p>
+            <p>Email: user email </p>
+            <p>Phone: user phone</p>
+            <p>Address: user address</p>
+            <p>information gotten from the DID to show that the website is processing it correctly</p> 
+          </div>
+        </div>
+      </div>
+      <Sidebar />
+    </div>
+  );
+};
+
+export default AccountPage;