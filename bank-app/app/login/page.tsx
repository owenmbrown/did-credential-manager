--- conflicted
+++ resolved
@@ -1,237 +1,233 @@
-"use client"
-import { useState, useEffect } from 'react';
-import { useSession } from '../context/sessionContext';
-import { useRouter } from 'next/navigation';
-import Head from '@/components/header';
-import Sidebar from '@/components/sidebar';
-
-const SNAP_ID = 'local:http://localhost:8080';
-
-type VPResponse = {
-  success: boolean,
-  vp: string
-}
-
-const LoginPage = () => {
-  const { login } = useSession();
-  const router = useRouter();
-  const [isLoading, setIsLoading] = useState(false); 
-  const [errorMessage, setErrorMessage] = useState('');
-  const [statusMessage, setStatusMessage] = useState('');
-  const [isConnecting, setIsConnecting] = useState(false);
-
-  const connectToSnap = async () => {
-    try {
-      setIsConnecting(true);
-      setStatusMessage('Connecting to Digital ID service...');
-      await window.ethereum.request({
-        method: 'wallet_requestSnaps',
-        params: {
-          [SNAP_ID]: {}
-        }
-      });
-      setStatusMessage('Connected to Digital ID service');
-      return true;
-    } catch (error) {
-      setErrorMessage(`Failed to connect to Digital ID service: ${error.message}`);
-      return false;
-    } finally {
-      setIsConnecting(false);
-    }
-  };
-
-  useEffect(() => {
-    if (window.ethereum) {
-      connectToSnap();
-    }
-  }, []);
-
-  const handleDidLogin = async () => {
-    let challenge;
-    try {
-      setIsLoading(true);
-      setErrorMessage('');
-      setStatusMessage('Verifying your Digital ID...');
-      
-      if (!window.ethereum) {
-        setErrorMessage('MetaMask is not installed. Please install MetaMask to continue.');
-        return;
-      }
-      
-      const connected = await connectToSnap();
-      if (!connected) {
-        return;
-      }
-      
-      try {
-        const snaps = await window.ethereum.request({
-          method: 'wallet_getSnaps',
-        });
-        
-        const snapInstalled = Object.values(snaps).some((snap: any) => {
-          return snap.id === SNAP_ID;
-        });
-        
-        if (!snapInstalled) {
-          setErrorMessage('DMV Snap not found. Please get your Digital ID from the DMV first.');
-          return;
-        }
-      } catch (snapError) {
-        throw new Error('Failed to check installed snaps.');
-      }
-      
-
-      try {
-        const challengeResponse = await fetch('http://localhost:5001/verifier/generate-challenge');
-        if (!challengeResponse.ok) {
-          const errorText = await challengeResponse.text();
-          throw new Error(`Failed to generate verification challenge: ${errorText}`);
-        }
-        
-        const challengeData = await challengeResponse.json();
-        challenge = challengeData.challenge;
-        
-        console.log("Received challenge:", challenge);
-        setStatusMessage('Challenge received. Preparing credential presentation...');
-      } catch (challengeError) {
-        console.error("Challenge error:", challengeError);
-        throw new Error('Failed to generate verification challenge.');
-      }
-      
-      if (!challenge) {
-        throw new Error('Failed to get challenge from verifier');
-      }
-      
-      try {
-        console.log("Requesting VP with challenge:", challenge);
-        
-        const vpResponse = await window.ethereum.request({
-          method: 'wallet_invokeSnap',
-          params: {
-            snapId: SNAP_ID,
-            request: {
-              method: 'get-vp',
-              params: {
-                challenge: challenge,
-                validTypes: ["credential-type"]
-              }
-            }
-          }
-        }) as VPResponse;
-        
-        console.log("VP Response:", vpResponse);
-        
-        if (!vpResponse || !vpResponse.success) {
-          throw new Error(vpResponse?.message || 
-            'Failed to get verifiable presentation. You may need to get a Digital ID first.');
-        }
-        
-        const vp = vpResponse.vp;
-        setStatusMessage('Credential found. Verifying with bank services...');
-        
-        try {
-          
-          const verifyResponse = await fetch('http://localhost:5001/verifier/verify-vp', {
-            method: 'POST',
-            headers: {
-              'Content-Type': 'application/json',
-            },
-            body: JSON.stringify({ vp }),
-          });
-          
-          const responseText = await verifyResponse.text();
-          let verifyResult;
-          
-          try {
-            verifyResult = JSON.parse(responseText);
-          } catch (e) {
-            throw new Error(`Invalid verification response: ${responseText}`);
-          }
-          
-          if (!verifyResponse.ok || !verifyResult.verified) {
-            throw new Error(verifyResult.error || 'Credential verification failed');
-          }
-          
-          const credentialSubject = verifyResult.payload?.vc.credentialSubject;
-          console.log(credentialSubject);
-          
-          if (!credentialSubject.permissions || !credentialSubject.permissions.includes('banking')) {
-            throw new Error('Your Digital ID does not have banking permissions');
-          }
-          
-          login({
-            name: credentialSubject.name || 'Bank Customer',
-            address: credentialSubject.address || '123 Main St',
-            licenseNumber: credentialSubject.licenseNumber || '',
-          });
-<<<<<<< HEAD
-          
-=======
-          await fetch('/api/login', {
-            method: 'POST',
-            headers: {
-              'Content-Type': 'application/json',
-            },
-            body: JSON.stringify({
-              licenseNumber: credentialSubject.licenseNumber, // or another unique identifier
-              firstName: credentialSubject.name.split(' ')[0],
-              lastName: credentialSubject.name.split(' ')[1] || '',
-              address: credentialSubject.address || '123 Main St',
-            }),
-          });
->>>>>>> 180b60e1
-          router.push('/account');
-        } catch (verifyError) {
-          throw new Error('Failed to verify credential presentation.');
-        }
-      } catch (vpError) {
-        throw new Error(vpError.message || 'Failed to get verifiable presentation.');
-      }
-    } catch (error) {
-      setErrorMessage(error.message || 'Authentication failed. Please try again.');
-    } finally {
-      setIsLoading(false);
-      setStatusMessage('');
-    }
-  };
-
-  return (
-    <div className="min-h-screen flex flex-col items-center justify-center">
-      <div className="bg-white p-8 rounded-lg shadow-lg w-full max-w-md">
-        <h1 className="text-3xl font-bold mb-4 text-center text-black">Login to Texas A&M Bank</h1>
-        <p className="mb-6 text-center text-black">
-          Sign in securely using your Digital ID issued by the Texas A&M DMV.
-        </p>
-        {errorMessage && (
-          <div className="bg-red-50 border border-red-200 text-red-700 px-4 py-3 rounded mb-4">
-            {errorMessage}
-          </div>
-        )}
-        {statusMessage && (
-          <div className="bg-blue-50 border border-blue-200 text-blue-700 px-4 py-3 rounded mb-4">
-            {statusMessage}
-          </div>
-        )}
-        <button
-          onClick={connectToSnap}
-          disabled={isConnecting}
-          className="bg-gray-200 text-gray-800 py-2 px-4 rounded-lg mb-4 w-full hover:bg-gray-300 disabled:bg-gray-100"
-        >
-          {isConnecting ? 'Connecting...' : 'Connect to Digital ID Service'}
-        </button>
-        <button
-          onClick={handleDidLogin}
-          disabled={isLoading}
-          className="bg-blue-600 text-white py-3 px-6 rounded-lg w-full hover:bg-blue-700 disabled:bg-blue-300 mb-4"
-        >
-          {isLoading ? 'Authenticating...' : 'Login with Digital ID'}
-        </button>
-        <div className="text-center mt-4"></div>
-      </div>
-      <Head />
-      <Sidebar />
-    </div>
-  );
-};
-
+"use client"
+import { useState, useEffect } from 'react';
+import { useSession } from '../context/sessionContext';
+import { useRouter } from 'next/navigation';
+import Head from '@/components/header';
+import Sidebar from '@/components/sidebar';
+
+const SNAP_ID = 'local:http://localhost:8080';
+
+type VPResponse = {
+  success: boolean,
+  vp: string
+}
+
+const LoginPage = () => {
+  const { login } = useSession();
+  const router = useRouter();
+  const [isLoading, setIsLoading] = useState(false); 
+  const [errorMessage, setErrorMessage] = useState('');
+  const [statusMessage, setStatusMessage] = useState('');
+  const [isConnecting, setIsConnecting] = useState(false);
+
+  const connectToSnap = async () => {
+    try {
+      setIsConnecting(true);
+      setStatusMessage('Connecting to Digital ID service...');
+      await window.ethereum.request({
+        method: 'wallet_requestSnaps',
+        params: {
+          [SNAP_ID]: {}
+        }
+      });
+      setStatusMessage('Connected to Digital ID service');
+      return true;
+    } catch (error) {
+      setErrorMessage(`Failed to connect to Digital ID service: ${error.message}`);
+      return false;
+    } finally {
+      setIsConnecting(false);
+    }
+  };
+
+  useEffect(() => {
+    if (window.ethereum) {
+      connectToSnap();
+    }
+  }, []);
+
+  const handleDidLogin = async () => {
+    let challenge;
+    try {
+      setIsLoading(true);
+      setErrorMessage('');
+      setStatusMessage('Verifying your Digital ID...');
+      
+      if (!window.ethereum) {
+        setErrorMessage('MetaMask is not installed. Please install MetaMask to continue.');
+        return;
+      }
+      
+      const connected = await connectToSnap();
+      if (!connected) {
+        return;
+      }
+      
+      try {
+        const snaps = await window.ethereum.request({
+          method: 'wallet_getSnaps',
+        });
+        
+        const snapInstalled = Object.values(snaps).some((snap: any) => {
+          return snap.id === SNAP_ID;
+        });
+        
+        if (!snapInstalled) {
+          setErrorMessage('DMV Snap not found. Please get your Digital ID from the DMV first.');
+          return;
+        }
+      } catch (snapError) {
+        throw new Error('Failed to check installed snaps.');
+      }
+      
+
+      try {
+        const challengeResponse = await fetch('http://localhost:5001/verifier/generate-challenge');
+        if (!challengeResponse.ok) {
+          const errorText = await challengeResponse.text();
+          throw new Error(`Failed to generate verification challenge: ${errorText}`);
+        }
+        
+        const challengeData = await challengeResponse.json();
+        challenge = challengeData.challenge;
+        
+        console.log("Received challenge:", challenge);
+        setStatusMessage('Challenge received. Preparing credential presentation...');
+      } catch (challengeError) {
+        console.error("Challenge error:", challengeError);
+        throw new Error('Failed to generate verification challenge.');
+      }
+      
+      if (!challenge) {
+        throw new Error('Failed to get challenge from verifier');
+      }
+      
+      try {
+        console.log("Requesting VP with challenge:", challenge);
+        
+        const vpResponse = await window.ethereum.request({
+          method: 'wallet_invokeSnap',
+          params: {
+            snapId: SNAP_ID,
+            request: {
+              method: 'get-vp',
+              params: {
+                challenge: challenge,
+                validTypes: ["credential-type"]
+              }
+            }
+          }
+        }) as VPResponse;
+        
+        console.log("VP Response:", vpResponse);
+        
+        if (!vpResponse || !vpResponse.success) {
+          throw new Error(vpResponse?.message || 
+            'Failed to get verifiable presentation. You may need to get a Digital ID first.');
+        }
+        
+        const vp = vpResponse.vp;
+        setStatusMessage('Credential found. Verifying with bank services...');
+        
+        try {
+          
+          const verifyResponse = await fetch('http://localhost:5001/verifier/verify-vp', {
+            method: 'POST',
+            headers: {
+              'Content-Type': 'application/json',
+            },
+            body: JSON.stringify({ vp }),
+          });
+          
+          const responseText = await verifyResponse.text();
+          let verifyResult;
+          
+          try {
+            verifyResult = JSON.parse(responseText);
+          } catch (e) {
+            throw new Error(`Invalid verification response: ${responseText}`);
+          }
+          
+          if (!verifyResponse.ok || !verifyResult.verified) {
+            throw new Error(verifyResult.error || 'Credential verification failed');
+          }
+          
+          const credentialSubject = verifyResult.payload?.vc.credentialSubject;
+          console.log(credentialSubject);
+          
+          if (!credentialSubject.permissions || !credentialSubject.permissions.includes('banking')) {
+            throw new Error('Your Digital ID does not have banking permissions');
+          }
+          
+          login({
+            name: credentialSubject.name || 'Bank Customer',
+            address: credentialSubject.address || '123 Main St',
+            licenseNumber: credentialSubject.licenseNumber || '',
+          });
+          await fetch('/api/login', {
+            method: 'POST',
+            headers: {
+              'Content-Type': 'application/json',
+            },
+            body: JSON.stringify({
+              licenseNumber: credentialSubject.licenseNumber, // or another unique identifier
+              firstName: credentialSubject.name.split(' ')[0],
+              lastName: credentialSubject.name.split(' ')[1] || '',
+              address: credentialSubject.address || '123 Main St',
+            }),
+          });
+          router.push('/account');
+        } catch (verifyError) {
+          throw new Error('Failed to verify credential presentation.');
+        }
+      } catch (vpError) {
+        throw new Error(vpError.message || 'Failed to get verifiable presentation.');
+      }
+    } catch (error) {
+      setErrorMessage(error.message || 'Authentication failed. Please try again.');
+    } finally {
+      setIsLoading(false);
+      setStatusMessage('');
+    }
+  };
+
+  return (
+    <div className="min-h-screen flex flex-col items-center justify-center">
+      <div className="bg-white p-8 rounded-lg shadow-lg w-full max-w-md">
+        <h1 className="text-3xl font-bold mb-4 text-center text-black">Login to Texas A&M Bank</h1>
+        <p className="mb-6 text-center text-black">
+          Sign in securely using your Digital ID issued by the Texas A&M DMV.
+        </p>
+        {errorMessage && (
+          <div className="bg-red-50 border border-red-200 text-red-700 px-4 py-3 rounded mb-4">
+            {errorMessage}
+          </div>
+        )}
+        {statusMessage && (
+          <div className="bg-blue-50 border border-blue-200 text-blue-700 px-4 py-3 rounded mb-4">
+            {statusMessage}
+          </div>
+        )}
+        <button
+          onClick={connectToSnap}
+          disabled={isConnecting}
+          className="bg-gray-200 text-gray-800 py-2 px-4 rounded-lg mb-4 w-full hover:bg-gray-300 disabled:bg-gray-100"
+        >
+          {isConnecting ? 'Connecting...' : 'Connect to Digital ID Service'}
+        </button>
+        <button
+          onClick={handleDidLogin}
+          disabled={isLoading}
+          className="bg-blue-600 text-white py-3 px-6 rounded-lg w-full hover:bg-blue-700 disabled:bg-blue-300 mb-4"
+        >
+          {isLoading ? 'Authenticating...' : 'Login with Digital ID'}
+        </button>
+        <div className="text-center mt-4"></div>
+      </div>
+      <Head />
+      <Sidebar />
+    </div>
+  );
+};
+
 export default LoginPage;