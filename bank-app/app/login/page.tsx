"use client"
import { useState, useEffect } from 'react';
import { useSession } from '../context/sessionContext';
import { useRouter } from 'next/navigation';
import Head from '@/components/header';
import Sidebar from '@/components/sidebar';

const SNAP_ID = 'local:http://localhost:8080';

type VPResponse = {
  success: boolean,
  vp: string
}

const LoginPage = () => {
  const { login } = useSession();
  const router = useRouter();
  const [isLoading, setIsLoading] = useState(false); 
  const [errorMessage, setErrorMessage] = useState('');
  const [statusMessage, setStatusMessage] = useState('');
  const [isConnecting, setIsConnecting] = useState(false);
  const [isSnapInstalled, setIsSnapInstalled] = useState(false);

  const checkSnapInstallation = async () => {
    try {
      if (!window.ethereum) {
        setErrorMessage('MetaMask is not installed. Please install MetaMask to continue.');
        return false;
      }
      
      const snaps = await window.ethereum.request({
        method: 'wallet_getSnaps',
      }).catch(err => {
        console.warn("Error checking snaps:", err);
        return {};
      });
      
      const snapInstalled = snaps && snaps[SNAP_ID];
      setIsSnapInstalled(!!snapInstalled);
      
      return !!snapInstalled;
    } catch (error) {
      console.error('Error checking snap installation:', error);
      return false;
    }
  };

  const connectToSnap = async () => {
    try {
      setIsConnecting(true);
      setStatusMessage('Connecting to Digital ID service...');
      setErrorMessage('');
      
      // First check if it's already installed
      const isInstalled = await checkSnapInstallation();
      
      if (!isInstalled) {
        await window.ethereum.request({
          method: 'wallet_requestSnaps',
          params: {
            [SNAP_ID]: {}
          }
        }).catch(err => {
          throw new Error(`Failed to connect to Digital ID service: ${err.message}`);
        });
        
        // Verify installation was successful
        const isNowInstalled = await checkSnapInstallation();
        
        if (!isNowInstalled) {
          throw new Error('Failed to install Digital ID service');
        }
      }
      
      setStatusMessage('Connected to Digital ID service');
      return true;
    } catch (error) {
      console.error('Snap connection error:', error);
      setErrorMessage(`Failed to connect to Digital ID service: ${error.message || 'Unknown error'}`);
      return false;
    } finally {
      setIsConnecting(false);
    }
  };

  // Modified useEffect to recover after errors
  useEffect(() => {
    const initializeSnap = async () => {
      if (window.ethereum) {
        await checkSnapInstallation();
        // Re-check every 5 seconds in case of lost connection
        const intervalId = setInterval(() => {
          checkSnapInstallation();
        }, 5000);
        
        return () => clearInterval(intervalId);
      }
    };
    
    initializeSnap();
  }, []);

  const handleDidLogin = async () => {
    let challenge;
    try {
      setIsLoading(true);
      setErrorMessage('');
      setStatusMessage('Verifying your Digital ID...');
      
      if (!window.ethereum) {
        setErrorMessage('MetaMask is not installed. Please install MetaMask to continue.');
        return;
      }
      
      // Connect to snap if not already connected
      const connected = await connectToSnap();
      if (!connected) {
        return;
      }
      
      // Generate a challenge from the verifier
      try {
        const challengeResponse = await fetch('http://localhost:5001/verifier/generate-challenge');
        if (!challengeResponse.ok) {
          const errorText = await challengeResponse.text();
          throw new Error(`Failed to generate verification challenge: ${errorText}`);
        }
        
        const challengeData = await challengeResponse.json();
        challenge = challengeData.challenge;
        
        if (!challenge) {
          throw new Error('Failed to get challenge from verifier');
        }
        
        setStatusMessage('Challenge received. Preparing credential presentation...');
      } catch (challengeError) {
        console.error('Challenge generation error:', challengeError);
        throw new Error(`Failed to generate verification challenge: ${challengeError.message || 'Connection error'}`);
      }
      
      // Request a verifiable presentation using the challenge
      let vp_response;
      try {
        vp_response = await window.ethereum.request({
          method: 'wallet_invokeSnap',
          params: {
            snapId: SNAP_ID,
            request: {
              method: 'get-vp',
              params: {
                challenge,
                validTypes: ["credential-type"]
              },
            },
          },
        }) as VPResponse;
        
        if (!vp_response || !vp_response.success) {
          throw new Error('Failed to get verifiable presentation. You may need to get a Digital ID first.');
        }
      } catch (vpError) {
        console.error('VP generation error:', vpError);
        // Re-check snap connection status
        await checkSnapInstallation();
        throw new Error(`Failed to get verifiable presentation: ${vpError.message || 'Unknown error'}`);
      }
      
      setStatusMessage('Credential found. Verifying with bank services...');
      const vp = vp_response.vp;
      
      // Verify the presentation with the verifier service
      try {
        const verifyResponse = await fetch('http://localhost:5001/verifier/verify-vp', {
          method: 'POST',
          headers: {
            'Content-Type': 'application/json',
          },
          body: JSON.stringify({ vp }),
        });
        
        const responseText = await verifyResponse.text();
        let verifyResult;
        
        try {
<<<<<<< HEAD
          verifyResult = JSON.parse(responseText);
        } catch (e) {
          throw new Error(`Invalid verification response: ${responseText}`);
=======
          
          const verifyResponse = await fetch('http://localhost:5001/verifier/verify-vp', {
            method: 'POST',
            headers: {
              'Content-Type': 'application/json',
            },
            body: JSON.stringify({ vp }),
          });
          
          const responseText = await verifyResponse.text();
          let verifyResult;
          
          try {
            verifyResult = JSON.parse(responseText);
          } catch (e) {
            throw new Error(`Invalid verification response: ${responseText}`);
          }
          
          if (!verifyResponse.ok || !verifyResult.verified) {
            throw new Error(verifyResult.error || 'Credential verification failed');
          }
          
          const credentialSubject = verifyResult.payload?.vc.credentialSubject;
          console.log(credentialSubject);
          
          if (!credentialSubject.permissions || !credentialSubject.permissions.includes('banking')) {
            throw new Error('Your Digital ID does not have banking permissions');
          }
          
          login({
            name: credentialSubject.name || 'Bank Customer',
            address: credentialSubject.address || '123 Main St',
            licenseNumber: credentialSubject.licenseNumber || '',
          });
          await fetch('/api/login', {
            method: 'POST',
            headers: {
              'Content-Type': 'application/json',
            },
            body: JSON.stringify({
              licenseNumber: credentialSubject.licenseNumber, // or another unique identifier
              firstName: credentialSubject.name.split(' ')[0],
              lastName: credentialSubject.name.split(' ')[1] || '',
              address: credentialSubject.address || '123 Main St',
            }),
          });
          router.push('/account');
        } catch (verifyError) {
          throw new Error('Failed to verify credential presentation.');
>>>>>>> 3a68e0f7
        }
        
        if (!verifyResponse.ok || !verifyResult.verified) {
          throw new Error(verifyResult.error || 'Credential verification failed');
        }
        
        const credentialSubject = verifyResult.payload?.vc.credentialSubject;
        console.log(credentialSubject);
        
        if (!credentialSubject.permissions || !credentialSubject.permissions.includes('banking')) {
          throw new Error('Your Digital ID does not have banking permissions');
        }
        
        login({
          name: credentialSubject.name || 'Bank Customer',
          licenseNumber: credentialSubject.licenseNumber || '',
        });
        
        router.push('/account');
      } catch (verifyError) {
        console.error('Verification error:', verifyError);
        throw new Error(`Failed to verify credential presentation: ${verifyError.message || 'Unknown error'}`);
      }
    } catch (error) {
      console.error('Authentication error:', error);
      setErrorMessage(error.message || 'Authentication failed. Please try again.');
      // Re-check snap connection after error
      setTimeout(() => {
        checkSnapInstallation();
      }, 1000);
    } finally {
      setIsLoading(false);
      setStatusMessage('');
    }
  };

  // Add a reconnect button when snap connection is lost
  const reconnectButton = !isSnapInstalled && (
    <button
      onClick={connectToSnap}
      disabled={isConnecting}
      className="bg-yellow-500 text-white py-2 px-4 rounded-lg mb-4 w-full hover:bg-yellow-600 disabled:bg-yellow-300"
    >
      {isConnecting ? 'Reconnecting...' : 'Reconnect to Digital ID Service'}
    </button>
  );

  return (
    <div className="min-h-screen flex flex-col items-center justify-center">
      <div className="bg-white p-8 rounded-lg shadow-lg w-full max-w-md">
        <h1 className="text-3xl font-bold mb-4 text-center text-black">Login to Texas A&M Bank</h1>
        <p className="mb-6 text-center text-black">
          Sign in securely using your Digital ID issued by the Texas A&M DMV.
        </p>
        {errorMessage && (
          <div className="bg-red-50 border border-red-200 text-red-700 px-4 py-3 rounded mb-4">
            {errorMessage}
          </div>
        )}
        {statusMessage && (
          <div className="bg-blue-50 border border-blue-200 text-blue-700 px-4 py-3 rounded mb-4">
            {statusMessage}
          </div>
        )}
        <button
          onClick={connectToSnap}
          disabled={isConnecting}
          className={`${isSnapInstalled ? 'bg-green-500' : 'bg-gray-200'} text-gray-800 py-2 px-4 rounded-lg mb-4 w-full hover:${isSnapInstalled ? 'bg-green-600' : 'bg-gray-300'} disabled:bg-gray-100`}
        >
          {isConnecting ? 'Connecting...' : isSnapInstalled ? '✓ Digital ID Service Connected' : 'Connect to Digital ID Service'}
        </button>
        {reconnectButton}
        <button
          onClick={handleDidLogin}
          disabled={isLoading || !isSnapInstalled}
          className="bg-blue-600 text-white py-3 px-6 rounded-lg w-full hover:bg-blue-700 disabled:bg-blue-300 mb-4"
        >
          {isLoading ? 'Authenticating...' : 'Login with Digital ID'}
        </button>
        <div className="text-center mt-4 text-sm text-gray-500">
          Don't have a Digital ID? Visit the Texas A&M DMV to get one.
        </div>
        {!isSnapInstalled && (
          <div className="text-center mt-2 text-sm text-red-500">
            Please connect to the Digital ID service to continue.
          </div>
        )}
      </div>
      <Head />
      <Sidebar />
    </div>
  );
};

export default LoginPage;<|MERGE_RESOLUTION|>--- conflicted
+++ resolved
@@ -1,335 +1,283 @@
-"use client"
-import { useState, useEffect } from 'react';
-import { useSession } from '../context/sessionContext';
-import { useRouter } from 'next/navigation';
-import Head from '@/components/header';
-import Sidebar from '@/components/sidebar';
-
-const SNAP_ID = 'local:http://localhost:8080';
-
-type VPResponse = {
-  success: boolean,
-  vp: string
-}
-
-const LoginPage = () => {
-  const { login } = useSession();
-  const router = useRouter();
-  const [isLoading, setIsLoading] = useState(false); 
-  const [errorMessage, setErrorMessage] = useState('');
-  const [statusMessage, setStatusMessage] = useState('');
-  const [isConnecting, setIsConnecting] = useState(false);
-  const [isSnapInstalled, setIsSnapInstalled] = useState(false);
-
-  const checkSnapInstallation = async () => {
-    try {
-      if (!window.ethereum) {
-        setErrorMessage('MetaMask is not installed. Please install MetaMask to continue.');
-        return false;
-      }
-      
-      const snaps = await window.ethereum.request({
-        method: 'wallet_getSnaps',
-      }).catch(err => {
-        console.warn("Error checking snaps:", err);
-        return {};
-      });
-      
-      const snapInstalled = snaps && snaps[SNAP_ID];
-      setIsSnapInstalled(!!snapInstalled);
-      
-      return !!snapInstalled;
-    } catch (error) {
-      console.error('Error checking snap installation:', error);
-      return false;
-    }
-  };
-
-  const connectToSnap = async () => {
-    try {
-      setIsConnecting(true);
-      setStatusMessage('Connecting to Digital ID service...');
-      setErrorMessage('');
-      
-      // First check if it's already installed
-      const isInstalled = await checkSnapInstallation();
-      
-      if (!isInstalled) {
-        await window.ethereum.request({
-          method: 'wallet_requestSnaps',
-          params: {
-            [SNAP_ID]: {}
-          }
-        }).catch(err => {
-          throw new Error(`Failed to connect to Digital ID service: ${err.message}`);
-        });
-        
-        // Verify installation was successful
-        const isNowInstalled = await checkSnapInstallation();
-        
-        if (!isNowInstalled) {
-          throw new Error('Failed to install Digital ID service');
-        }
-      }
-      
-      setStatusMessage('Connected to Digital ID service');
-      return true;
-    } catch (error) {
-      console.error('Snap connection error:', error);
-      setErrorMessage(`Failed to connect to Digital ID service: ${error.message || 'Unknown error'}`);
-      return false;
-    } finally {
-      setIsConnecting(false);
-    }
-  };
-
-  // Modified useEffect to recover after errors
-  useEffect(() => {
-    const initializeSnap = async () => {
-      if (window.ethereum) {
-        await checkSnapInstallation();
-        // Re-check every 5 seconds in case of lost connection
-        const intervalId = setInterval(() => {
-          checkSnapInstallation();
-        }, 5000);
-        
-        return () => clearInterval(intervalId);
-      }
-    };
-    
-    initializeSnap();
-  }, []);
-
-  const handleDidLogin = async () => {
-    let challenge;
-    try {
-      setIsLoading(true);
-      setErrorMessage('');
-      setStatusMessage('Verifying your Digital ID...');
-      
-      if (!window.ethereum) {
-        setErrorMessage('MetaMask is not installed. Please install MetaMask to continue.');
-        return;
-      }
-      
-      // Connect to snap if not already connected
-      const connected = await connectToSnap();
-      if (!connected) {
-        return;
-      }
-      
-      // Generate a challenge from the verifier
-      try {
-        const challengeResponse = await fetch('http://localhost:5001/verifier/generate-challenge');
-        if (!challengeResponse.ok) {
-          const errorText = await challengeResponse.text();
-          throw new Error(`Failed to generate verification challenge: ${errorText}`);
-        }
-        
-        const challengeData = await challengeResponse.json();
-        challenge = challengeData.challenge;
-        
-        if (!challenge) {
-          throw new Error('Failed to get challenge from verifier');
-        }
-        
-        setStatusMessage('Challenge received. Preparing credential presentation...');
-      } catch (challengeError) {
-        console.error('Challenge generation error:', challengeError);
-        throw new Error(`Failed to generate verification challenge: ${challengeError.message || 'Connection error'}`);
-      }
-      
-      // Request a verifiable presentation using the challenge
-      let vp_response;
-      try {
-        vp_response = await window.ethereum.request({
-          method: 'wallet_invokeSnap',
-          params: {
-            snapId: SNAP_ID,
-            request: {
-              method: 'get-vp',
-              params: {
-                challenge,
-                validTypes: ["credential-type"]
-              },
-            },
-          },
-        }) as VPResponse;
-        
-        if (!vp_response || !vp_response.success) {
-          throw new Error('Failed to get verifiable presentation. You may need to get a Digital ID first.');
-        }
-      } catch (vpError) {
-        console.error('VP generation error:', vpError);
-        // Re-check snap connection status
-        await checkSnapInstallation();
-        throw new Error(`Failed to get verifiable presentation: ${vpError.message || 'Unknown error'}`);
-      }
-      
-      setStatusMessage('Credential found. Verifying with bank services...');
-      const vp = vp_response.vp;
-      
-      // Verify the presentation with the verifier service
-      try {
-        const verifyResponse = await fetch('http://localhost:5001/verifier/verify-vp', {
-          method: 'POST',
-          headers: {
-            'Content-Type': 'application/json',
-          },
-          body: JSON.stringify({ vp }),
-        });
-        
-        const responseText = await verifyResponse.text();
-        let verifyResult;
-        
-        try {
-<<<<<<< HEAD
-          verifyResult = JSON.parse(responseText);
-        } catch (e) {
-          throw new Error(`Invalid verification response: ${responseText}`);
-=======
-          
-          const verifyResponse = await fetch('http://localhost:5001/verifier/verify-vp', {
-            method: 'POST',
-            headers: {
-              'Content-Type': 'application/json',
-            },
-            body: JSON.stringify({ vp }),
-          });
-          
-          const responseText = await verifyResponse.text();
-          let verifyResult;
-          
-          try {
-            verifyResult = JSON.parse(responseText);
-          } catch (e) {
-            throw new Error(`Invalid verification response: ${responseText}`);
-          }
-          
-          if (!verifyResponse.ok || !verifyResult.verified) {
-            throw new Error(verifyResult.error || 'Credential verification failed');
-          }
-          
-          const credentialSubject = verifyResult.payload?.vc.credentialSubject;
-          console.log(credentialSubject);
-          
-          if (!credentialSubject.permissions || !credentialSubject.permissions.includes('banking')) {
-            throw new Error('Your Digital ID does not have banking permissions');
-          }
-          
-          login({
-            name: credentialSubject.name || 'Bank Customer',
-            address: credentialSubject.address || '123 Main St',
-            licenseNumber: credentialSubject.licenseNumber || '',
-          });
-          await fetch('/api/login', {
-            method: 'POST',
-            headers: {
-              'Content-Type': 'application/json',
-            },
-            body: JSON.stringify({
-              licenseNumber: credentialSubject.licenseNumber, // or another unique identifier
-              firstName: credentialSubject.name.split(' ')[0],
-              lastName: credentialSubject.name.split(' ')[1] || '',
-              address: credentialSubject.address || '123 Main St',
-            }),
-          });
-          router.push('/account');
-        } catch (verifyError) {
-          throw new Error('Failed to verify credential presentation.');
->>>>>>> 3a68e0f7
-        }
-        
-        if (!verifyResponse.ok || !verifyResult.verified) {
-          throw new Error(verifyResult.error || 'Credential verification failed');
-        }
-        
-        const credentialSubject = verifyResult.payload?.vc.credentialSubject;
-        console.log(credentialSubject);
-        
-        if (!credentialSubject.permissions || !credentialSubject.permissions.includes('banking')) {
-          throw new Error('Your Digital ID does not have banking permissions');
-        }
-        
-        login({
-          name: credentialSubject.name || 'Bank Customer',
-          licenseNumber: credentialSubject.licenseNumber || '',
-        });
-        
-        router.push('/account');
-      } catch (verifyError) {
-        console.error('Verification error:', verifyError);
-        throw new Error(`Failed to verify credential presentation: ${verifyError.message || 'Unknown error'}`);
-      }
-    } catch (error) {
-      console.error('Authentication error:', error);
-      setErrorMessage(error.message || 'Authentication failed. Please try again.');
-      // Re-check snap connection after error
-      setTimeout(() => {
-        checkSnapInstallation();
-      }, 1000);
-    } finally {
-      setIsLoading(false);
-      setStatusMessage('');
-    }
-  };
-
-  // Add a reconnect button when snap connection is lost
-  const reconnectButton = !isSnapInstalled && (
-    <button
-      onClick={connectToSnap}
-      disabled={isConnecting}
-      className="bg-yellow-500 text-white py-2 px-4 rounded-lg mb-4 w-full hover:bg-yellow-600 disabled:bg-yellow-300"
-    >
-      {isConnecting ? 'Reconnecting...' : 'Reconnect to Digital ID Service'}
-    </button>
-  );
-
-  return (
-    <div className="min-h-screen flex flex-col items-center justify-center">
-      <div className="bg-white p-8 rounded-lg shadow-lg w-full max-w-md">
-        <h1 className="text-3xl font-bold mb-4 text-center text-black">Login to Texas A&M Bank</h1>
-        <p className="mb-6 text-center text-black">
-          Sign in securely using your Digital ID issued by the Texas A&M DMV.
-        </p>
-        {errorMessage && (
-          <div className="bg-red-50 border border-red-200 text-red-700 px-4 py-3 rounded mb-4">
-            {errorMessage}
-          </div>
-        )}
-        {statusMessage && (
-          <div className="bg-blue-50 border border-blue-200 text-blue-700 px-4 py-3 rounded mb-4">
-            {statusMessage}
-          </div>
-        )}
-        <button
-          onClick={connectToSnap}
-          disabled={isConnecting}
-          className={`${isSnapInstalled ? 'bg-green-500' : 'bg-gray-200'} text-gray-800 py-2 px-4 rounded-lg mb-4 w-full hover:${isSnapInstalled ? 'bg-green-600' : 'bg-gray-300'} disabled:bg-gray-100`}
-        >
-          {isConnecting ? 'Connecting...' : isSnapInstalled ? '✓ Digital ID Service Connected' : 'Connect to Digital ID Service'}
-        </button>
-        {reconnectButton}
-        <button
-          onClick={handleDidLogin}
-          disabled={isLoading || !isSnapInstalled}
-          className="bg-blue-600 text-white py-3 px-6 rounded-lg w-full hover:bg-blue-700 disabled:bg-blue-300 mb-4"
-        >
-          {isLoading ? 'Authenticating...' : 'Login with Digital ID'}
-        </button>
-        <div className="text-center mt-4 text-sm text-gray-500">
-          Don't have a Digital ID? Visit the Texas A&M DMV to get one.
-        </div>
-        {!isSnapInstalled && (
-          <div className="text-center mt-2 text-sm text-red-500">
-            Please connect to the Digital ID service to continue.
-          </div>
-        )}
-      </div>
-      <Head />
-      <Sidebar />
-    </div>
-  );
-};
-
+"use client"
+import { useState, useEffect } from 'react';
+import { useSession } from '../context/sessionContext';
+import { useRouter } from 'next/navigation';
+import Head from '@/components/header';
+import Sidebar from '@/components/sidebar';
+
+const SNAP_ID = 'local:http://localhost:8080';
+
+type VPResponse = {
+  success: boolean,
+  vp: string
+}
+
+const LoginPage = () => {
+  const { login } = useSession();
+  const router = useRouter();
+  const [isLoading, setIsLoading] = useState(false); 
+  const [errorMessage, setErrorMessage] = useState('');
+  const [statusMessage, setStatusMessage] = useState('');
+  const [isConnecting, setIsConnecting] = useState(false);
+  const [isSnapInstalled, setIsSnapInstalled] = useState(false);
+
+  const checkSnapInstallation = async () => {
+    try {
+      if (!window.ethereum) {
+        setErrorMessage('MetaMask is not installed. Please install MetaMask to continue.');
+        return false;
+      }
+      
+      const snaps = await window.ethereum.request({
+        method: 'wallet_getSnaps',
+      }).catch(err => {
+        console.warn("Error checking snaps:", err);
+        return {};
+      });
+      
+      const snapInstalled = snaps && snaps[SNAP_ID];
+      setIsSnapInstalled(!!snapInstalled);
+      
+      return !!snapInstalled;
+    } catch (error) {
+      console.error('Error checking snap installation:', error);
+      return false;
+    }
+  };
+
+  const connectToSnap = async () => {
+    try {
+      setIsConnecting(true);
+      setStatusMessage('Connecting to Digital ID service...');
+      setErrorMessage('');
+      
+      // First check if it's already installed
+      const isInstalled = await checkSnapInstallation();
+      
+      if (!isInstalled) {
+        await window.ethereum.request({
+          method: 'wallet_requestSnaps',
+          params: {
+            [SNAP_ID]: {}
+          }
+        }).catch(err => {
+          throw new Error(`Failed to connect to Digital ID service: ${err.message}`);
+        });
+        
+        // Verify installation was successful
+        const isNowInstalled = await checkSnapInstallation();
+        
+        if (!isNowInstalled) {
+          throw new Error('Failed to install Digital ID service');
+        }
+      }
+      
+      setStatusMessage('Connected to Digital ID service');
+      return true;
+    } catch (error) {
+      console.error('Snap connection error:', error);
+      setErrorMessage(`Failed to connect to Digital ID service: ${error.message || 'Unknown error'}`);
+      return false;
+    } finally {
+      setIsConnecting(false);
+    }
+  };
+
+  // Modified useEffect to recover after errors
+  useEffect(() => {
+    const initializeSnap = async () => {
+      if (window.ethereum) {
+        await checkSnapInstallation();
+        // Re-check every 5 seconds in case of lost connection
+        const intervalId = setInterval(() => {
+          checkSnapInstallation();
+        }, 5000);
+        
+        return () => clearInterval(intervalId);
+      }
+    };
+    
+    initializeSnap();
+  }, []);
+
+  const handleDidLogin = async () => {
+    let challenge;
+    try {
+      setIsLoading(true);
+      setErrorMessage('');
+      setStatusMessage('Verifying your Digital ID...');
+      
+      if (!window.ethereum) {
+        setErrorMessage('MetaMask is not installed. Please install MetaMask to continue.');
+        return;
+      }
+      
+      // Connect to snap if not already connected
+      const connected = await connectToSnap();
+      if (!connected) {
+        return;
+      }
+      
+      // Generate a challenge from the verifier
+      try {
+        const challengeResponse = await fetch('http://localhost:5001/verifier/generate-challenge');
+        if (!challengeResponse.ok) {
+          const errorText = await challengeResponse.text();
+          throw new Error(`Failed to generate verification challenge: ${errorText}`);
+        }
+        
+        const challengeData = await challengeResponse.json();
+        challenge = challengeData.challenge;
+        
+        if (!challenge) {
+          throw new Error('Failed to get challenge from verifier');
+        }
+        
+        setStatusMessage('Challenge received. Preparing credential presentation...');
+      } catch (challengeError) {
+        console.error('Challenge generation error:', challengeError);
+        throw new Error(`Failed to generate verification challenge: ${challengeError.message || 'Connection error'}`);
+      }
+      
+      // Request a verifiable presentation using the challenge
+      let vp_response;
+      try {
+        vp_response = await window.ethereum.request({
+          method: 'wallet_invokeSnap',
+          params: {
+            snapId: SNAP_ID,
+            request: {
+              method: 'get-vp',
+              params: {
+                challenge,
+                validTypes: ["credential-type"]
+              },
+            },
+          },
+        }) as VPResponse;
+        
+        if (!vp_response || !vp_response.success) {
+          throw new Error('Failed to get verifiable presentation. You may need to get a Digital ID first.');
+        }
+      } catch (vpError) {
+        console.error('VP generation error:', vpError);
+        // Re-check snap connection status
+        await checkSnapInstallation();
+        throw new Error(`Failed to get verifiable presentation: ${vpError.message || 'Unknown error'}`);
+      }
+      
+      setStatusMessage('Credential found. Verifying with bank services...');
+      const vp = vp_response.vp;
+      
+      // Verify the presentation with the verifier service
+      try {
+        const verifyResponse = await fetch('http://localhost:5001/verifier/verify-vp', {
+          method: 'POST',
+          headers: {
+            'Content-Type': 'application/json',
+          },
+          body: JSON.stringify({ vp }),
+        });
+        
+        const responseText = await verifyResponse.text();
+        let verifyResult;
+        
+        try {
+          verifyResult = JSON.parse(responseText);
+        } catch (e) {
+          throw new Error(`Invalid verification response: ${responseText}`);
+        }
+        
+        if (!verifyResponse.ok || !verifyResult.verified) {
+          throw new Error(verifyResult.error || 'Credential verification failed');
+        }
+        
+        const credentialSubject = verifyResult.payload?.vc.credentialSubject;
+        console.log(credentialSubject);
+        
+        if (!credentialSubject.permissions || !credentialSubject.permissions.includes('banking')) {
+          throw new Error('Your Digital ID does not have banking permissions');
+        }
+        
+        login({
+          name: credentialSubject.name || 'Bank Customer',
+          licenseNumber: credentialSubject.licenseNumber || '',
+        });
+        
+        router.push('/account');
+      } catch (verifyError) {
+        console.error('Verification error:', verifyError);
+        throw new Error(`Failed to verify credential presentation: ${verifyError.message || 'Unknown error'}`);
+      }
+    } catch (error) {
+      console.error('Authentication error:', error);
+      setErrorMessage(error.message || 'Authentication failed. Please try again.');
+      // Re-check snap connection after error
+      setTimeout(() => {
+        checkSnapInstallation();
+      }, 1000);
+    } finally {
+      setIsLoading(false);
+      setStatusMessage('');
+    }
+  };
+
+  // Add a reconnect button when snap connection is lost
+  const reconnectButton = !isSnapInstalled && (
+    <button
+      onClick={connectToSnap}
+      disabled={isConnecting}
+      className="bg-yellow-500 text-white py-2 px-4 rounded-lg mb-4 w-full hover:bg-yellow-600 disabled:bg-yellow-300"
+    >
+      {isConnecting ? 'Reconnecting...' : 'Reconnect to Digital ID Service'}
+    </button>
+  );
+
+  return (
+    <div className="min-h-screen flex flex-col items-center justify-center">
+      <div className="bg-white p-8 rounded-lg shadow-lg w-full max-w-md">
+        <h1 className="text-3xl font-bold mb-4 text-center text-black">Login to Texas A&M Bank</h1>
+        <p className="mb-6 text-center text-black">
+          Sign in securely using your Digital ID issued by the Texas A&M DMV.
+        </p>
+        {errorMessage && (
+          <div className="bg-red-50 border border-red-200 text-red-700 px-4 py-3 rounded mb-4">
+            {errorMessage}
+          </div>
+        )}
+        {statusMessage && (
+          <div className="bg-blue-50 border border-blue-200 text-blue-700 px-4 py-3 rounded mb-4">
+            {statusMessage}
+          </div>
+        )}
+        <button
+          onClick={connectToSnap}
+          disabled={isConnecting}
+          className={`${isSnapInstalled ? 'bg-green-500' : 'bg-gray-200'} text-gray-800 py-2 px-4 rounded-lg mb-4 w-full hover:${isSnapInstalled ? 'bg-green-600' : 'bg-gray-300'} disabled:bg-gray-100`}
+        >
+          {isConnecting ? 'Connecting...' : isSnapInstalled ? '✓ Digital ID Service Connected' : 'Connect to Digital ID Service'}
+        </button>
+        {reconnectButton}
+        <button
+          onClick={handleDidLogin}
+          disabled={isLoading || !isSnapInstalled}
+          className="bg-blue-600 text-white py-3 px-6 rounded-lg w-full hover:bg-blue-700 disabled:bg-blue-300 mb-4"
+        >
+          {isLoading ? 'Authenticating...' : 'Login with Digital ID'}
+        </button>
+        <div className="text-center mt-4 text-sm text-gray-500">
+          Don't have a Digital ID? Visit the Texas A&M DMV to get one.
+        </div>
+        {!isSnapInstalled && (
+          <div className="text-center mt-2 text-sm text-red-500">
+            Please connect to the Digital ID service to continue.
+          </div>
+        )}
+      </div>
+      <Head />
+      <Sidebar />
+    </div>
+  );
+};
+
 export default LoginPage;